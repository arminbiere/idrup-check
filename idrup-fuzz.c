// clang-format off

static const char * usage =

"usage: idrup-fuzz [ <option> ... ] [ <number> [ <number> ] ]\n"
"\n"
"where '<option>' is one of the following two\n"
"\n"
"  -h | --help          print this command line option summary\n"
"  -q | --quiet         be quiet and do not print any messages\n"
"  -n | --no-terminal   assume 'stdout' is not connected to a terminal\n"
"  -c | --continue      continue going even if test failed\n"
"  -s | --small         restrict range of variables\n"
"\n"
"and '<number> one of these\n"
"\n"
"  <seed>               random number generator seed\n"
"  [-]<repetitions>     number of repetitions (default infinity)\n"
"\n"

"If one number is given then its sign determines whether it is specifying\n"
"the overall fuzzing seed or the number of repetitions.  With two numbers\n"
"given a positive one specifies the seed and a negative one the number\n"
"of repetitions.  If both are positive the second specifies the number\n"
"of repetitions.  Two negative numbers are invalid.  With a single and\n"
"positive number only the test for that seed is run.\n"

"\n"

"All numbers are assumed to be decimally encoded and parsed as 64-bit\n"
"number in the range 0 to 2^64-1 (18446744073709551615).  If the number\n"
"of repetitions is unspecified fuzzing runs without limit.  Without a seed\n"
"specified a random seed is generated based on the process identifier and\n"
"the processor clock cycles.  If a seed is specified but no repetition\n"
"then only a single fuzzing test with this seed is run.  This is useful\n"
"to rerun and debug a failing fuzzing run.\n"

;

// clang-format on

/*------------------------------------------------------------------------*/

// Depends on 'CaDiCaL' but goes through its C interface for simplicity.
#ifdef CADICAL
#include "ccadical.h"
#else
#include "ipasir.h"
#endif

/*------------------------------------------------------------------------*/

#include <assert.h>
#include <ctype.h>
#include <inttypes.h>
#include <signal.h>
#include <stdarg.h>
#include <stdbool.h>
#include <stdint.h>
#include <stdio.h>
#include <stdlib.h>
#include <string.h>
#include <sys/types.h>
#include <time.h>
#include <unistd.h>

/*------------------------------------------------------------------------*/

// Global configuration options.
static bool quiet;      // Force not output if enabled.
static bool small;      // Only use a small set of variables.
static bool terminal;   // Erase printed lines if connected to a terminal.
static bool keep_going; // Keep going even if 'idrup-check' failed.

static volatile uint64_t repetitions; // Number of repetitions if specified.
static bool limited = false;          // If repetitions limits this is set.

/*------------------------------------------------------------------------*/

static volatile bool completed;  // Line completed.
static volatile uint64_t fuzzed; // Number of fuzzed tests.

/*------------------------------------------------------------------------*/

// The picked number of variables for one test case.

static unsigned vars;

/*------------------------------------------------------------------------*/

// Random number generation functions.

static uint64_t next64 (uint64_t *rng) {
  uint64_t state = *rng;
  state *= 6364136223846793005ul;
  state += 1442695040888963407ul;
  *rng = state;
  return state;
}

static unsigned next32 (uint64_t *rng) { return next64 (rng) >> 32; }

static unsigned pick (uint64_t *rng, unsigned low, unsigned high) {
  assert (low <= high);
  if (low == high)
    return low;
  double delta = high - low;
  unsigned res = low + (delta + 1) * (next32 (rng) / 4294967296.0);
  assert (low <= res);
  assert (res <= high);
  return res;
}

static void hash (uint64_t value, uint64_t *state) {
  *state ^= value;
  (void) next64 (state);
}

/*------------------------------------------------------------------------*/

// Functions to print messages and errors and handle terminal output.

static void msg (const char *fmt, ...) {
  if (quiet)
    return;
  va_list ap;
  va_start (ap, fmt);
  vprintf (fmt, ap);
  va_end (ap);
  fputc ('\n', stdout);
  fflush (stdout);
}

static void die (const char *, ...) __attribute__ ((format (printf, 1, 2)));

static void die (const char *fmt, ...) {
  fputs ("idrup-fuzz: error: ", stderr);
  va_list ap;
  va_start (ap, fmt);
  vfprintf (stderr, fmt, ap);
  va_end (ap);
  fputc ('\n', stderr);
  exit (1);
}

static void clear_to_end_of_line (void) {
  if (!quiet && terminal)
    fputs ("\033[K", stdout);
}

static void erase_line (void) {
  if (!quiet && terminal)
    fputs ("\033[1G", stdout);
}

/*------------------------------------------------------------------------*/

static bool parse_uint64_t (const char *str, uint64_t *res_ptr) {
  if (!*str)
    return false;
  const uint64_t MAX = ~(uint64_t) 0;
  uint64_t res = 0;
  unsigned char ch;
  for (const char *p = str; (ch = *p); p++) {
    if (!isdigit (ch))
      return false;
    if (MAX / 10 < res)
      return false;
    res *= 10;
    uint64_t digit = (ch - '0');
    if (MAX - digit < res)
      return false;
    res += digit;
  }
  *res_ptr = res;
  return true;
}

/*------------------------------------------------------------------------*/

static int min (int a, int b) { return a < b ? a : b; }
static double average (double a, double b) { return b ? a / b : 0; }
static double percent (double a, double b) { return average (100 * a, b); }

static void statistics () {
  if (limited)
    printf ("fuzzed %" PRIu64 " interactions %.0f%%\n", fuzzed,
            percent (fuzzed, repetitions));
  else
    printf ("fuzzed %" PRIu64 " interactions\n", fuzzed);
  fflush (stdout);
}

/*------------------------------------------------------------------------*/

// Signal handling (we only catch interrupts, i.e., '<control-c>').

static volatile bool caught; // Signal handled.

static void (*saved) (int); // Saved signal handler.

static void catch (int sig) {
  if (caught)
    return;
  caught = true;
  signal (SIGINT, saved);
  if (!completed) {
    if (!quiet)
      fputc ('\n', stdout);
    completed = true;
  }
  if (!quiet) {
    printf ("caught signal %d\n", sig);
    statistics ();
  }
  raise (sig);
}

/*------------------------------------------------------------------------*/

// Open and write to the given file.

static FILE *write_to_file (const char *path) {
  FILE *file = fopen (path, "w");
  if (!file)
    die ("could not open and write to '%s'", path);
  return file;
}

// Generate a vector of literals (without repeated variables).

static void pick_literals (uint64_t *rng, int *lits, unsigned size) {
  for (unsigned j = 0; j != size; j++) {
  RESTART:;
    int idx = pick (rng, 1, vars);
    for (unsigned l = 0; l != j; l++)
      if (abs (lits[l]) == idx)
        goto RESTART;
    int sign = pick (rng, 0, 1) ? -1 : 1;
    int lit = sign * idx;
    lits[j] = lit;
  }
}

// The function which runs one fuzzing test.

static void fuzz (uint64_t seed) {
  uint64_t rng = seed;
  vars = pick (&rng, 3, small ? 10 : 100);
  double ratio = pick (&rng, 3500, 4500);
  unsigned clauses = vars * ratio / 1000.0;
  unsigned calls = pick (&rng, 1, small ? 3 : 10);
  if (!quiet)
    printf (" %u %u %u", vars, clauses, calls), fflush (stdout);
#define PATH "/tmp/idrup-fuzz"
#define ICNF PATH ".icnf"
#define IDRUP PATH ".idrup"
  FILE *icnf = write_to_file (ICNF);
  FILE *idrup = write_to_file (IDRUP);
#ifdef CADICAL
  CCaDiCaL *solver = ccadical_init ();
  ccadical_set_option (solver, "idrup", 1);
  ccadical_set_option (solver, "binary", 0);
  ccadical_trace_proof (solver, idrup, IDRUP);
#else
  void *ipasir_solver;
  ipasir_solver = ipasir_init ();
  ipasir_trace_proof (ipasir_solver, idrup);
#endif
  fputs ("p icnf\n", icnf);
  unsigned subset = (clauses + calls - 1) / calls;
  if (!quiet)
    fputs (" [", stdout), fflush (stdout);
  for (unsigned call = 0; call != calls; call++) {
    unsigned part = pick (&rng, (subset + 1) / 2, (3 * subset + 1) / 2);
    if (!quiet)
      printf (" %u", part), fflush (stdout);
    unsigned p = pick (&rng, 0, 4 * part);
    for (unsigned i = 0; i != part; i++) {
      unsigned k;
      if (!pick (&rng, 0, clauses / 2))
        k = 1;
      else if (!pick (&rng, 0, clauses / 10))
        k = 2;
      else if (vars >= 4 && !pick (&rng, 0, clauses / 10))
        k = 4;
      else if (vars >= 5 && !pick (&rng, 0, clauses / 10))
        k = 5;
      else if (vars >= 6 && !pick (&rng, 0, clauses / 10))
        k = 6;
      else
        k = 3;
      assert (k <= vars);
      int clause[k];
      pick_literals (&rng, clause, k);
      fputc ('i', icnf);
      for (unsigned j = 0; j != k; j++) {
        int lit = clause[j];
#ifdef CADICAL
          ccadical_add (solver, lit);
#else
	  ipasir_add (ipasir_solver, lit);
#endif
        fprintf (icnf, " %d", lit);
      }
#ifdef CADICAL
        ccadical_add (solver, 0);
#else
        ipasir_add (ipasir_solver, 0);
#endif
      fputs (" 0\n", icnf);
#if defined(CADICAL) || defined (CMS)
      if (i == p)
#else
      if (false)
#endif
	{
        if (!quiet)
          fputc ('p', stdout), fflush (stdout);
        fputs ("q 0\n", icnf), fflush (icnf);
#ifdef CADICAL
        int res = ccadical_simplify (solver);
#elif defined(CMS)
        int res = ipasir_simplify (ipasir_solver);
#else
	int res = 0;
#endif
        if (res) {
          fputs ("s UNSATISFIABLE\n", icnf), fflush (icnf);
#ifdef CADICAL
          ccadical_conclude (solver);
#endif
          assert (res == 20);
          if (!quiet)
            fputs ("*u", stdout), fflush (stdout);
          fputs ("u 0\n", icnf), fflush (icnf);
          goto CONTINUE_WITH_OUTER_LOOP;
        } else
          fputs ("s UNKNOWN\n", icnf), fflush (icnf);
      }
    }
    {
      unsigned k = pick (&rng, 0, min (10, vars));
      if (!quiet)
        printf ("/%u", k), fflush (stdout);
      int query[k];
      fputc ('q', icnf);
      pick_literals (&rng, query, k);
      for (unsigned j = 0; j != k; j++) {
        int lit = query[j];
#ifdef CADICAL
        ccadical_assume (solver, lit);
#else
	ipasir_assume (ipasir_solver, lit);
#endif
        fprintf (icnf, " %d", lit);
      }
      fputs (" 0\n", icnf), fflush (icnf);
      int res = -1;
#ifdef CADICAL
	res = ccadical_solve (solver);
#else
	res = ipasir_solve (ipasir_solver);
#endif
      bool concluded = false;
      if (res == 10) {
        if (!quiet)
          fputc ('s', stdout), fflush (stdout);
        fputs ("s SATISFIABLE\n", icnf), fflush (icnf);
        if (pick (&rng, 0, 1)) {
          fputc ('v', icnf);
          unsigned values = pick (&rng, 0, vars);
          for (unsigned i = 0; i != values; i++) {
            int lit = pick (&rng, 1, vars);
            int val;
#ifdef CADICAL
	      val = ccadical_val (solver, lit);
#else
	      val = ipasir_val (ipasir_solver, lit);
#endif
            fprintf (icnf, " %d", val == lit ? lit : -lit);
            concluded = true;
          }
        } else {
          fputc ('m', icnf);
          int scrambled[vars];
          for (int i = 0; i != vars; i++) {
	    int idx = i + 1;
            if (i) {
	      int pos = pick (&rng, 0, i + 1);
	      if (pos < i) {
		int tmp = scrambled[pos];
		scrambled[pos] = idx;
		idx = tmp;
	      }
            }
	    scrambled[i] = idx;
          }
          for (int i = 0; i != vars; i++) {
	    int lit = scrambled[i];
            int val;
#ifdef CADICAL
            val = ccadical_val (solver, lit);
#else
            val = ipasir_val (ipasir_solver, lit);
#endif
            fprintf (icnf, " %d", val == lit ? lit : -lit);
            concluded = true;
          }
        }
      } else {
        if (!quiet)
          fputc ('u', stdout), fflush (stdout);
        assert (res == 20);
        fputs ("s UNSATISFIABLE\n", icnf), fflush (icnf);
        fputc ('u', icnf); // TODO what about 'f'?
        for (unsigned j = 0; j != k; j++) {
          int lit = query[j];
          bool f;
#ifdef CADICAL
            f = ccadical_failed (solver, lit);
#else
            f = ipasir_failed (ipasir_solver, lit);
#endif
          if (f)
            fprintf (icnf, " %d", lit);
          concluded = true;
        }
      }
      fputs (" 0\n", icnf);
      fflush (icnf);
      (void) concluded;
#ifdef CADICAL
      // if (!concluded) // TODO could make this optional.
        ccadical_conclude (solver);
#else
	assert (true);
#endif
    }
  CONTINUE_WITH_OUTER_LOOP:;
  }
#ifdef CADICAL
    ccadical_release (solver);
#else
    ipasir_release (ipasir_solver);
#endif
  fclose (icnf);
  fclose (idrup);
  if (!quiet)
    fputs (" ]", stdout), fflush (stdout);

#define ERR PATH ".err"
#define LOG PATH ".log"
#define REDIRECT " 1>" LOG " 2>" ERR
#define CMD1 "./idrup-check -v " IDRUP
#define CMD2 "./idrup-check -v " ICNF " " IDRUP

  const char * cmd;
  if (pick (&rng, 0, 1))
    cmd = CMD2 REDIRECT;
  else
    cmd = CMD1 REDIRECT;
  int res = system (cmd);
  if (res) {
    if (quiet)
      printf ("%020" PRIu64 " %" PRIu64 " %u %u %u FAILED\n", seed, fuzzed,
              vars, clauses, calls);
    else {
      clear_to_end_of_line ();
      fputs (" FAILED\n", stdout);
    }
    if (!keep_going) {
      fflush (stdout);
      fputs (cmd, stdout);
      fputc ('\n', stdout);
      fflush (stdout);
      {
        FILE *file = fopen (LOG, "r");
        int ch;
        while ((ch = getc (file)) != EOF)
          fputc (ch, stdout);
        fclose (file);
        fflush (stdout);
      }
      {
        FILE *file = fopen (ERR, "r");
        int ch;
        while ((ch = getc (file)) != EOF)
          fputc (ch, stderr);
        fclose (file);
        fflush (stderr);
      }
      exit (1);
    }
  } else if (!quiet)
    fputs (" checked", stdout), fflush (stdout);
}

/*------------------------------------------------------------------------*/

int main (int argc, char **argv) {
  bool seeded = false;
  terminal = isatty (1);
  uint64_t rng = 0;
  for (int i = 1; i != argc; i++) {
    const char *arg = argv[i];
    if (!strcmp (arg, "-h") || !strcmp (arg, "--help")) {
      fputs (usage, stdout);
      exit (0);
    } else if (!strcmp (arg, "-q") || !strcmp (arg, "--quiet"))
      quiet = true;
    else if (!strcmp (arg, "-n") || !strcmp (arg, "--no-terminal"))
      terminal = false;
    else if (!strcmp (arg, "-c") || !strcmp (arg, "--continue"))
      keep_going = true;
    else if (!strcmp (arg, "-s") || !strcmp (arg, "--small"))
      small = true;
    else if (arg[0] == '-') {
      uint64_t tmp;
      if (!parse_uint64_t (arg + 1, &tmp))
        die ("invalid command line option '%s' (try '-h')", arg);
      if (limited)
        die ("multiple repetition limits '%" PRIu64 "' and '%" PRIu64 "'",
             repetitions, tmp);
      repetitions = tmp;
      limited = true;
    } else if (seeded && limited)
      die ("too many arguments (try '-h')");
    else {
      uint64_t tmp;
      if (!parse_uint64_t (arg, &tmp))
        die ("invalid number '%s'", arg);
      if (seeded) {
        repetitions = tmp;
        limited = true;
      } else {
        rng = tmp;
        seeded = true;
      }
    }
  }
<<<<<<< HEAD
  msg ("IDRUP Fuzzer Version 0.1");
=======
  msg ("IDRUP Fuzzer Version 0.0");
#ifdef CADICAL
>>>>>>> 5d11cec4
  msg ("using %s", ccadical_signature ());
#else
  msg ("using %s", ipasir_signature ());
#endif
  if (seeded)
    msg ("specified seed %" PRIu64, rng);
  else {
    hash (getpid (), &rng);
    hash (clock (), &rng);
    msg ("random seed %" PRIu64, rng);
  }
  if (limited)
    msg ("running %" PRIu64 " repetitions", repetitions);
  else
    msg ("unlimited fuzzing");
  saved = signal (SIGINT, catch);
  for (;;) {
    if (limited && fuzzed == repetitions)
      break;
    fuzzed++;
    if (!quiet) {
      printf ("%020" PRIu64 " %" PRIu64, rng, fuzzed);
      clear_to_end_of_line ();
      if (limited)
        printf (" %.0f%%", percent (fuzzed, repetitions));
      fflush (stdout);
    }
    completed = false;
    fuzz (rng);
    erase_line ();
    if (!quiet && !terminal) {
      putc ('\n', stdout);
      fflush (stdout);
    }
    completed = true;
    (void) next64 (&rng);
    if (!limited && seeded)
      break;
  }
  if (!quiet) {
    erase_line ();
    clear_to_end_of_line ();
    statistics ();
  }
  return 0;
}<|MERGE_RESOLUTION|>--- conflicted
+++ resolved
@@ -67,6 +67,7 @@
 /*------------------------------------------------------------------------*/
 
 // Global configuration options.
+
 static bool quiet;      // Force not output if enabled.
 static bool small;      // Only use a small set of variables.
 static bool terminal;   // Erase printed lines if connected to a terminal.
@@ -539,12 +540,8 @@
       }
     }
   }
-<<<<<<< HEAD
   msg ("IDRUP Fuzzer Version 0.1");
-=======
-  msg ("IDRUP Fuzzer Version 0.0");
-#ifdef CADICAL
->>>>>>> 5d11cec4
+#ifdef CADICAL
   msg ("using %s", ccadical_signature ());
 #else
   msg ("using %s", ipasir_signature ());
